--- conflicted
+++ resolved
@@ -15,21 +15,13 @@
 
 name: morpheus
 channels:
-<<<<<<< HEAD
   - rapidsai
   - nvidia/label/cuda-11.8.0
   - nvidia
   - nvidia/label/dev # For pre-releases of MRC. Should still default to full releases if available
+  - pytorch
   - conda-forge
   - numba
-=======
-    - rapidsai
-    - nvidia/label/cuda-11.8.0
-    - nvidia
-    - nvidia/label/dev # For pre-releases of MRC. Should still default to full releases if available
-    - pytorch
-    - conda-forge
->>>>>>> d7323a11
 dependencies:
     ####### Morpheus Dependencies (keep sorted!) #######
     - automake=1.16.5
@@ -45,11 +37,7 @@
     - cuda-nvml-dev=11.8
     - cuda-toolkit=11.8
     - cudf=23.06
-<<<<<<< HEAD
-    - cupy=11.6.0
-=======
     - cupy>=12.0.0
->>>>>>> d7323a11
     - cxx-compiler
     - cython=0.29.24
     - datacompy=0.8
