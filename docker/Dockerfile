--- conflicted
+++ resolved
@@ -147,11 +147,7 @@
         cuda-cupti-dev-${CUDA_MAJOR_VER}-${CUDA_MINOR_VER} \
         cuda-nvml-dev-${CUDA_MAJOR_VER}-${CUDA_MINOR_VER} \
         cuda-nvtx-${CUDA_MAJOR_VER}-${CUDA_MINOR_VER} \
-<<<<<<< HEAD
-        cuda-compiler-${CUDA_MAJOR_VER}-${CUDA_MINOR_VER} \
-=======
         libcublas-dev-${CUDA_MAJOR_VER}-${CUDA_MINOR_VER} && \
->>>>>>> 83999926
         libcufft-dev-${CUDA_MAJOR_VER}-${CUDA_MINOR_VER} \
         libcurand-dev-${CUDA_MAJOR_VER}-${CUDA_MINOR_VER} \
         libcusolver-dev-${CUDA_MAJOR_VER}-${CUDA_MINOR_VER} \
@@ -219,11 +215,7 @@
         cuda-cudart-dev-${CUDA_MAJOR_VER}-${CUDA_MINOR_VER} \
         cuda-cupti-dev-${CUDA_MAJOR_VER}-${CUDA_MINOR_VER} \
         cuda-nvtx-${CUDA_MAJOR_VER}-${CUDA_MINOR_VER} \
-<<<<<<< HEAD
-        cuda-compiler-${CUDA_MAJOR_VER}-${CUDA_MINOR_VER} \
-=======
         libcublas-dev-${CUDA_MAJOR_VER}-${CUDA_MINOR_VER} \
->>>>>>> 83999926
         libcufft-dev-${CUDA_MAJOR_VER}-${CUDA_MINOR_VER} \
         libcurand-dev-${CUDA_MAJOR_VER}-${CUDA_MINOR_VER} \
         libcusolver-dev-${CUDA_MAJOR_VER}-${CUDA_MINOR_VER} \
