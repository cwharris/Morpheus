# =============================================================================
# Copyright (c) 2020-2022, NVIDIA CORPORATION.
#
# Licensed under the Apache License, Version 2.0 (the "License"); you may not use this file except
# in compliance with the License. You may obtain a copy of the License at
#
# http://www.apache.org/licenses/LICENSE-2.0
#
# Unless required by applicable law or agreed to in writing, software distributed under the License
# is distributed on an "AS IS" BASIS, WITHOUT WARRANTIES OR CONDITIONS OF ANY KIND, either express
# or implied. See the License for the specific language governing permissions and limitations under
# the License.
# =============================================================================

## TODO: these need to be extracted to a cmake utilities repo

function(inplace_build_copy TARGET_NAME INPLACE_DIR)
  message(STATUS " Inplace build: (${TARGET_NAME}) ${INPLACE_DIR}")

  add_custom_command(
    TARGET ${TARGET_NAME} POST_BUILD
    COMMAND ${CMAKE_COMMAND} -E copy $<TARGET_FILE:${TARGET_NAME}> ${INPLACE_DIR}
    COMMENT "Moving target ${TARGET_NAME} to ${INPLACE_DIR} for inplace build"
  )

  # See if there are any resources associated with this target
  get_target_property(target_resources ${TARGET_NAME} RESOURCE)

  if(target_resources)

    # Get the build and src locations
    get_target_property(target_build_dir ${TARGET_NAME} BINARY_DIR)

    set(resource_outputs "")

    # Create the copy command for each resource
    foreach(resource ${target_resources})
      # Get the relative path to the build directory
      file(RELATIVE_PATH relative_resource ${target_build_dir} ${resource})

      add_custom_command(
        OUTPUT  ${INPLACE_DIR}/${relative_resource}
        COMMAND ${CMAKE_COMMAND} -E copy_if_different ${resource} ${INPLACE_DIR}/${relative_resource}
        DEPENDS ${resource}
        COMMENT "Copying stub ${resource} to ${INPLACE_DIR}/${relative_resource}"
      )
      list(APPEND resource_outputs ${INPLACE_DIR}/${relative_resource})
    endforeach()

    # Final target to depend on the copied files
    add_custom_target(${TARGET_NAME}-resource-inplace ALL
      DEPENDS ${resource_outputs}
    )
  endif()

endfunction()

#[=======================================================================[
@brief : given a module name, and potentially a root path, resolves the
fully qualified python module path. If MODULE_ROOT is not provided, it
will default to ${CMAKE_CURRENT_SOURCE_DIR} -- the context of
the caller.

ex. resolve_python_module_name(my_module MODULE_ROOT morpheus/_lib)
results --
  MODULE_TARGET_NAME:   morpheus._lib.my_module
  OUTPUT_MODULE_NAME:   my_module
  OUTPUT_RELATIVE_PATH: morpheus/_lib

resolve_python_module_name <MODULE_NAME>
                           [MODULE_ROOT]
                           [OUTPUT_TARGET_NAME]
                           [OUTPUT_MODULE_NAME]
                           [OUTPUT_RELATIVE_PATH]
#]=======================================================================]

function(resolve_python_module_name MODULE_NAME)
  set(prefix PYMOD) # Prefix parsed args
  set(flags "")
  set(singleValues
      MODULE_ROOT
      OUTPUT_TARGET_NAME
      OUTPUT_MODULE_NAME
      OUTPUT_RELATIVE_PATH)
  set(multiValues "")

  include(CMakeParseArguments)
  cmake_parse_arguments(${prefix}
      "${flags}"
      "${singleValues}"
      "${multiValues}"
      ${ARGN})

  set(py_module_name ${MODULE_NAME})

  if($MODULE_ROOT)
    set(py_module_path ${MODULE_ROOT})
  else()
    file(RELATIVE_PATH py_rel_path ${MORPHEUS_PY_ROOT} ${CMAKE_CURRENT_SOURCE_DIR})
    set(py_module_path ${py_rel_path})
  endif()

  # Convert the relative path to a namespace. i.e. `cuml/package/module` -> `cuml::package::module
  string(REPLACE "/" "." py_module_namespace ${py_module_path})

  if (PYMOD_OUTPUT_TARGET_NAME)
    set(${PYMOD_OUTPUT_TARGET_NAME} "${py_module_namespace}.${py_module_name}" PARENT_SCOPE)
  endif()
  if (PYMOD_OUTPUT_MODULE_NAME)
    set(${PYMOD_OUTPUT_MODULE_NAME} "${py_module_name}" PARENT_SCOPE)
  endif()
  if (PYMOD_OUTPUT_RELATIVE_PATH)
    set(${PYMOD_OUTPUT_RELATIVE_PATH} "${py_module_path}" PARENT_SCOPE)
  endif()
endfunction()

#[=======================================================================[
@brief : TODO
ex. add_python_module
results --

add_python_module

#]=======================================================================]
macro(add_python_module MODULE_NAME)
  set(prefix PYMOD)
  set(flags IS_PYBIND11 IS_CYTHON)
  set(singleValues INSTALL_DEST OUTPUT_TARGET MODULE_ROOT PYX_FILE)
  set(multiValues INCLUDE_DIRS LINK_TARGETS SOURCE_FILES)

  include(CMakeParseArguments)
  cmake_parse_arguments(${prefix}
      "${flags}"
      "${singleValues}"
      "${multiValues}"
      ${ARGN})

  resolve_python_module_name(${MODULE_NAME}
      OUTPUT_TARGET_NAME TARGET_NAME
      OUTPUT_MODULE_NAME MODULE_NAME
      OUTPUT_RELATIVE_PATH SOURCE_RELATIVE_PATH
      )

  # Ensure the custom target all_python_targets has been created
  if (NOT TARGET all_python_targets)
    message(FATAL_ERROR "You must call `add_custom_target(all_python_targets)` before the first call to add_python_module")
  endif()

  # Create the module target
  if (PYMOD_IS_PYBIND11)
    message(STATUS "Adding Pybind11 Module: ${TARGET_NAME}")
    pybind11_add_module(${TARGET_NAME} MODULE ${PYMOD_SOURCE_FILES})
  elseif(PYMOD_IS_CYTHON)
    message(STATUS "Adding Cython Module: ${TARGET_NAME}")
    add_cython_target(${MODULE_NAME} "${PYMOD_PYX_FILE}" CXX PY3)
    add_library(${TARGET_NAME} SHARED ${${MODULE_NAME}} ${PYMOD_SOURCE_FILES})

    # Need to set -fvisibility=hidden for cython according to https://pybind11.readthedocs.io/en/stable/faq.html
    # set_target_properties(${TARGET_NAME} PROPERTIES CXX_VISIBILITY_PRESET hidden)
  else()
    message(FATAL_ERROR "Must specify either IS_PYBIND11 or IS_CYTHON")
  endif()

  set_target_properties(${TARGET_NAME} PROPERTIES PREFIX "")
  set_target_properties(${TARGET_NAME} PROPERTIES OUTPUT_NAME "${MODULE_NAME}")

  set(pymod_link_libs "")
  if (PYMOD_LINK_TARGETS)
    foreach(target IN LISTS PYMOD_LINK_TARGETS)
      list(APPEND pymod_link_libs ${target})
    endforeach()
  endif()

  target_link_libraries(${TARGET_NAME}
    PUBLIC
      ${pymod_link_libs}
  )

  # Tell CMake to use relative paths in the build directory. This is necessary for relocatable packages
  set_target_properties(${TARGET_NAME} PROPERTIES INSTALL_RPATH "${CMAKE_INSTALL_PREFIX}/lib:\$ORIGIN")

  if (PYMOD_INCLUDE_DIRS)
    target_include_directories(${TARGET_NAME}
        PRIVATE
          "${PYMOD_INCLUDE_DIRS}"
    )
  endif()

  # Cython targets need the current dir for generated files
  if(PYMOD_IS_CYTHON)
    target_include_directories(${TARGET_NAME}
        PUBLIC
          "${CMAKE_CURRENT_BINARY_DIR}"
    )
  endif()

  # Set all_python_targets to depend on this module. This ensures that all python targets have been built before any
  # post build actions are taken. This is often necessary to allow post build actions that load the python modules to
  # succeed
  add_dependencies(all_python_targets ${TARGET_NAME})

  if (MORPHEUS_BUILD_PYTHON_STUBS)
    # Before installing, create the custom command to generate the stubs
    set(pybind11_stub_file "${CMAKE_CURRENT_BINARY_DIR}/${MODULE_NAME}/__init__.pyi")

    add_custom_command(
      OUTPUT  ${pybind11_stub_file}
      COMMAND ${Python3_EXECUTABLE} -m pybind11_stubgen ${TARGET_NAME} --no-setup-py --log-level WARN -o ./ --root-module-suffix \"\"
      DEPENDS ${TARGET_NAME} all_python_targets
      COMMENT "Building stub for python module ${TARGET_NAME}..."
      WORKING_DIRECTORY ${PROJECT_BINARY_DIR}
    )

    # Add a custom target to ensure the stub generation runs
    add_custom_target(${TARGET_NAME}-stubs ALL
<<<<<<< HEAD
        DEPENDS ${pybind11_stub_file}
=======
      DEPENDS ${pybind11_stub_file}
>>>>>>> 77f58263
    )

    # Save the output as a target property
    set_target_properties(${TARGET_NAME} PROPERTIES RESOURCE "${pybind11_stub_file}")

    unset(pybind11_stub_file)
  endif()

  if (PYMOD_INSTALL_DEST)
    message(STATUS " Install dest: (${TARGET_NAME}) ${PYMOD_INSTALL_DEST}")
    install(
      TARGETS
        ${TARGET_NAME}
      EXPORT
        ${PROJECT_NAME}-exports
      LIBRARY
        DESTINATION
          "${PYMOD_INSTALL_DEST}"
        COMPONENT Wheel
      RESOURCE
        DESTINATION
          "${PYMOD_INSTALL_DEST}/${MODULE_NAME}"
        COMPONENT Wheel
    )
  endif()

  # Set the output target
  if (PYMOD_OUTPUT_TARGET)
    set(${PYMOD_OUTPUT_TARGET} "${TARGET_NAME}" PARENT_SCOPE)
  endif()

endmacro()

#[=======================================================================[
@brief : TODO
ex. add_cython_library
results --

add_cython_library

#]=======================================================================]
function(morpheus_add_cython_libraries MODULE_NAME)

  add_python_module(${MODULE_NAME} IS_CYTHON ${ARGN})

endfunction()

#[=======================================================================[
@brief : TODO
ex. add_cython_library
results --

add_cython_library

#]=======================================================================]
function(morpheus_add_pybind11_module MODULE_NAME)

  add_python_module(${MODULE_NAME} IS_PYBIND11 ${ARGN})

endfunction()<|MERGE_RESOLUTION|>--- conflicted
+++ resolved
@@ -213,11 +213,7 @@
 
     # Add a custom target to ensure the stub generation runs
     add_custom_target(${TARGET_NAME}-stubs ALL
-<<<<<<< HEAD
-        DEPENDS ${pybind11_stub_file}
-=======
       DEPENDS ${pybind11_stub_file}
->>>>>>> 77f58263
     )
 
     # Save the output as a target property
