--- conflicted
+++ resolved
@@ -35,11 +35,8 @@
       - test_python_morpheus
       - docs
       - cudatoolkit
-<<<<<<< HEAD
-      - python
-      - runtime
-=======
->>>>>>> 16ca5df6
+      - python
+      - runtime
       - checks
       - cve-mitigation
 
@@ -57,11 +54,8 @@
       - test_python_morpheus
       - docs
       - cudatoolkit
-<<<<<<< HEAD
-      - python
-      - runtime
-=======
->>>>>>> 16ca5df6
+      - python
+      - runtime
       - checks
 
   examples:
@@ -204,17 +198,10 @@
           - protobuf=4.24
           - pybind11-stubgen=0.10
           - rapidjson=1.1.0
-<<<<<<< HEAD
           - scikit-build=0.17.6
           - sysroot_linux-64=2.17
           - tritonclient=2.34
           - ucx=1.15
-=======
-          - scikit-build=0.17.1
-          - sysroot_linux-64=2.17
-          - tritonclient=2.26 # Required by NvTabular, force the version, so we get protobufs compatible with 4.21
-          - ucx=1.14
->>>>>>> 16ca5df6
 
   checks:
     common:
@@ -253,15 +240,9 @@
           - python-graphviz
           - sphinx
           - sphinx_rtd_theme
-<<<<<<< HEAD
-          - numpydoc>=1.4
+          - &numpydoc numpydoc=1.5
           - pluggy=1.3
           - &click click >=8
-=======
-          - numpydoc=1.4
-          - pluggy=1.0
-          - &click click>=8
->>>>>>> 16ca5df6
 
   benchmark_cpp:
     common:
@@ -273,32 +254,22 @@
     common:
       - output_types: [conda]
         packages:
+          - *click
+          - *numpydoc
+          - &scikit-learn scikit-learn=1.3.2
           - appdirs
-          - *click
           - datacompy=0.10
           - dill
           - elasticsearch==8.9.0
           - feedparser=6.0.10
-<<<<<<< HEAD
           - grpcio=1.59
           - mlflow=2.9.2
-          - numpydoc=1.5
           - nvtabular=23.08.00
           - python-confluent-kafka=2.2.0
-=======
-          - grpcio
-          - mlflow>=2.2.1,<3
-          - nb_conda_kernels
-          - numpydoc=1.4
-          - nvtabular=23.06
-          - pyarrow-hotfix
-          - python-confluent-kafka=1.9.2
->>>>>>> 16ca5df6
           - python-graphviz
           - pytorch-cuda
           - pytorch=*=*cuda*
           - requests-cache=1.1
-          - &scikit-learn scikit-learn=1.3.2
           - sqlalchemy
           - tqdm=4
           - typing_utils=0.1
@@ -307,25 +278,15 @@
           - pip
           - pip:
             - databricks-connect
-<<<<<<< HEAD
             - milvus==2.3.5 # update to match pymilvus when available
             - pymilvus==2.3.6
-=======
-            - milvus==2.3.2
-            - pymilvus==2.3.2
->>>>>>> 16ca5df6
 
   test_python_morpheus:
     common:
       - output_types: [conda]
         packages:
-<<<<<<< HEAD
           - &nodejs nodejs=18.*
           - pytest=7.4.4
-=======
-          - nodejs=18.*
-          - pytest<8 # work-around issue #1484
->>>>>>> 16ca5df6
           - pytest-asyncio
           - pytest-benchmark=4.0
           - pytest-cov
