--- conflicted
+++ resolved
@@ -98,7 +98,6 @@
       container: nvcr.io/ea-nvidia-morpheus/morpheus:morpheus-ci-build-240614
       test_container: nvcr.io/ea-nvidia-morpheus/morpheus:morpheus-ci-test-240614
     secrets:
-<<<<<<< HEAD
       NGC_API_KEY: ${{ secrets.NGC_API_KEY }}
 
   pr-builder:
@@ -109,7 +108,4 @@
       - checks
       - ci_pipe
     secrets: inherit
-    uses: rapidsai/shared-workflows/.github/workflows/pr-builder.yaml@branch-24.06
-=======
-      NGC_API_KEY: ${{ secrets.NGC_API_KEY }}
->>>>>>> 8235316a
+    uses: rapidsai/shared-workflows/.github/workflows/pr-builder.yaml@branch-24.06