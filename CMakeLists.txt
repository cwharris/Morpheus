--- conflicted
+++ resolved
@@ -30,11 +30,8 @@
 option(MORPHEUS_USE_CONDA "Enables finding dependencies via conda instead of vcpkg.
   Note: This will disable vcpkg. All dependencies must be installed first in the conda environment" OFF)
 option(MORPHEUS_USE_IWYU "Enable running include-what-you-use as part of the build process" OFF)
-<<<<<<< HEAD
 option(MORPHEUS_SUPPORT_DOCA "Whether or not to build doca-related elements of morpheus" OFF)
-=======
 option(MORPHEUS_BUILD_DOCS "Enable building of API documentation" OFF)
->>>>>>> e5e3964d
 set(MORPHEUS_PY_INSTALL_DIR "${CMAKE_CURRENT_BINARY_DIR}/wheel" CACHE STRING "Location to install the python directory")
 
 set(MORPHEUS_CACHE_DIR "${CMAKE_SOURCE_DIR}/.cache" CACHE PATH "Directory to contain all CPM and CCache data")
