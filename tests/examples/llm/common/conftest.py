--- conflicted
+++ resolved
@@ -59,14 +59,6 @@
     """
 
     skip_reason = ("Tests for the WebScraperStage require the langchain package to be installed, to install this run:\n"
-<<<<<<< HEAD
                    "`conda env update --solver=libmamba -n morpheus "
                    "--file morpheus/conda/environments/dev_cuda-121_arch-x86_64.yaml --prune`")
-=======
-                   "`mamba install -n base -c conda-forge conda-merge`\n"
-                   "`conda run -n base --live-stream conda-merge docker/conda/environments/cuda${CUDA_VER}_dev.yml "
-                   "  docker/conda/environments/cuda${CUDA_VER}_examples.yml"
-                   "  > .tmp/merged.yml && mamba env update -n morpheus --file .tmp/merged.yml`")
-
->>>>>>> 44825d97
     yield import_or_skip("langchain", reason=skip_reason, fail_missing=fail_missing)